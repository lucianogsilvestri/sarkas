# Configuration file for the Sphinx documentation builder.
#
# This file only contains a selection of the most common options. For a full
# list see the documentation:
# https://www.sphinx-doc.org/en/master/usage/configuration.html

# -- Path setup --------------------------------------------------------------

# If extensions (or modules to document with autodoc) are in another directory,
# add these directories to sys.path here. If the directory is relative to the
# documentation root, use os.path.abspath to make it absolute, like shown here.

import os
import sys

import sarkas

sys.path.insert(0, os.path.abspath("../sarkas"))
sys.path.insert(0, os.path.abspath("../sarkas/time_evolution"))
sys.path.insert(0, os.path.abspath("../sarkas/utilities"))
sys.path.insert(0, os.path.abspath("../sarkas/potentials"))
sys.path.insert(0, os.path.abspath("../sarkas/thermostats"))
sys.path.insert(0, os.path.abspath("../sarkas/tools"))

intersphinx_mapping = {
    "python": ("https://docs.python.org/3/", None),
    "numpy": ("https://numpy.org/doc/stable/", None),
    "scipy": ("https://docs.scipy.org/doc/scipy/", None),
    "matplotlib": ("https://matplotlib.org/stable/", None),
    "pandas": ("https://pandas.pydata.org/pandas-docs/dev/", None),
    "numba": ("https://numba.readthedocs.io/en/stable/", None),
}

# -- Project information -----------------------------------------------------
project = "Sarkas"
author = "MurilloGroup"
copyright = "2019-2022, " + author

# The full version, including alpha/beta/rc tags
release = sarkas.__version__


# -- General configuration ---------------------------------------------------

# Add any Sphinx extension module names here, as strings. They can be
# extensions coming with Sphinx (named 'sphinx.ext.*') or your custom
# ones.
extensions = [
    "sphinx.ext.napoleon", #Parse docstrings written per the NumPy or Google conventions
    "sphinx.ext.autodoc", #Automatically generate the API reference documentation
    "sphinx.ext.autosummary", #To recursively extract docstrings of all submodules and their functions
    "sphinx_autodoc_typehints", #Type hints support for the Sphinx autodoc extension 
    "sphinx.ext.autosectionlabel", #Allows to refer sections its title.
    "sphinx.ext.todo",
    "sphinx.ext.viewcode", #Add links to highlighted source code
    "sphinxcontrib.bibtex", #Allows BibTeX citations to be inserted into documentation
    "sphinx.ext.intersphinx", #To reference parts of other Sphinx documentations 
    "nbsphinx", #Provides a source parser for *.ipynb files
    "recommonmark", #A markdown parser for docutils --- should be substitued with MySt Markdown
    "sphinx_design",  #For creating cards, grid layout, drop-downs, tabs
    "sphinxext.opengraph", #to add Open Graph metadata
    "sphinx_copybutton", #Add a "copy" button to code blocks
    # "sphinx_codeautolink" #Automatic links from code examples to reference documentation --- it does not work properly at the moment
]
# Add any paths that contain templates here, relative to this directory.
templates_path = ["_templates"]

# Napoleon settings
napoleon_google_docstring = False
napoleon_numpy_docstring = True
napoleon_include_init_with_doc = False
napoleon_include_private_with_doc = False
napoleon_include_special_with_doc = True
napoleon_use_admonition_for_examples = False
napoleon_use_admonition_for_notes = False
napoleon_use_admonition_for_references = False
napoleon_use_ivar = True
napoleon_use_param = False
napoleon_use_rtype = False


# # Equation Numbering
# mathjax_config = {
#     'TeX': {'equationNumbers': {'autoNumber': 'AMS', 'useLabelIds': True}},
# }
# To ensure LaTeX packages are read
mathjax_path = "https://cdn.jsdelivr.net/npm/mathjax@3/es5/tex-mml-chtml.js"

# _PREAMBLE = r'''
# \usepackage{physics}
# '''
# LaTeX configuration
latex_engine = "xelatex"
latex_elements = {"preamble": r"\usepackage{physics}"}
# latex_additional_files = ["physics.sty"]
bibtex_bibfiles = ["references.bib", "credits/publications.bib"]
bibtex_reference_style = "author_year"

autodoc_mock_imports = ["yaml", "numba", "scipy", "optparse", "time", "pyfftw", "pyfiglet", "tqdm", "fmm3dpy"]


html_last_updated_fmt = "%b %d, %Y"
html_logo = os.path.join("graphics", os.path.join("logo", "logo_s_orange.png"))

source_suffix = {
    ".rst": "restructuredtext",
    ".md": "markdown",
}
# List of patterns, relative to source directory, that match files and
# directories to ignore when looking for source files.
# This pattern also affects html_static_path and html_extra_path.
exclude_patterns = ["_build", "**.ipynb_checkpoints", "notebooks", "scripts", "html", "tests", "Thumbs.db", ".DS_Store"]


# -- Options for HTML output -------------------------------------------------

html_last_updated_fmt = "%b %d, %Y"
html_logo = os.path.join("graphics", os.path.join("logo", "Sarkas_v1_for_dark_bg.svg"))

# The theme to use for HTML and HTML Help pages.  See the documentation for
# a list of builtin themes.
#
html_theme = "sphinx_book_theme"
html_theme_options = {
    "use_repository_button": True,
    "repository_url": "https://github.com/murillo-group/sarkas/",
    "home_page_in_toc": True,
    "logo_only": True,
    "show_navbar_depth": 1,
    "use_download_button": True,
    # "extra_navbar": "<p>Your HTML</p>",
    #sidebar properties below
    "toc_title": "Content",
    "show_toc_level": 3
}

# Add any paths that contain custom static files (such as style sheets) here,
# relative to this directory. They are copied after the builtin static files,
# so a file named "default.css" will overwrite the builtin "default.css".
html_static_path = ["_static"]
html_css_files = [
<<<<<<< HEAD
    "https://cdnjs.cloudflare.com/ajax/libs/font-awesome/4.7.0/css/font-awesome.min.css",
    "https://fonts.googleapis.com/css2?family=RocknRoll+One&display=swap",
]
=======
    "https://cdnjs.cloudflare.com/ajax/libs/font-awesome/4.7.0/css/font-awesome.min.css", 
    "https://fonts.googleapis.com/css2?family=RocknRoll+One&display=swap",
    "my-style.css"
    ]
>>>>>>> 960d87cb

# panels_add_fontawesome_latex = True

# If true, links to the reST sources are added to the pages.
html_show_sourcelink = False


# html_js_files = [
#     "js/myscript.js",
# ]


# Open Graph metadata (social media link previews which improve SEO)
ogp_site_url = "https://murillo-group.github.io/sarkas/"
ogp_site_name = "SARKAS: Python MD code for plasma physics"
ogp_type = "website"
ogp_custom_meta_tags = [
    '<meta property="twitter:card" content="summary">',
    '<meta property="twitter:title" content="SARKAS: Python MD code for plasma physics">',
    '<meta property="twitter:description" content="A fast pure-Python molecular dynamics suite for non-ideal plasmas.">',
]

# -- APIDoc configuration -----------------------------------------------------

# Generate the API documentation when building
autosummary_generate = True
autosummary_generate_overwrite = True
# # A list of ignored prefixes for module index sorting.
modindex_common_prefix = ["sarkas."]

# Make sure the target is unique
autosectionlabel_prefix_document = True<|MERGE_RESOLUTION|>--- conflicted
+++ resolved
@@ -46,20 +46,20 @@
 # extensions coming with Sphinx (named 'sphinx.ext.*') or your custom
 # ones.
 extensions = [
-    "sphinx.ext.napoleon", #Parse docstrings written per the NumPy or Google conventions
-    "sphinx.ext.autodoc", #Automatically generate the API reference documentation
-    "sphinx.ext.autosummary", #To recursively extract docstrings of all submodules and their functions
-    "sphinx_autodoc_typehints", #Type hints support for the Sphinx autodoc extension 
-    "sphinx.ext.autosectionlabel", #Allows to refer sections its title.
+    "sphinx.ext.napoleon",  # Parse docstrings written per the NumPy or Google conventions
+    "sphinx.ext.autodoc",  # Automatically generate the API reference documentation
+    "sphinx.ext.autosummary",  # To recursively extract docstrings of all submodules and their functions
+    "sphinx_autodoc_typehints",  # Type hints support for the Sphinx autodoc extension
+    "sphinx.ext.autosectionlabel",  # Allows to refer sections its title.
     "sphinx.ext.todo",
-    "sphinx.ext.viewcode", #Add links to highlighted source code
-    "sphinxcontrib.bibtex", #Allows BibTeX citations to be inserted into documentation
-    "sphinx.ext.intersphinx", #To reference parts of other Sphinx documentations 
-    "nbsphinx", #Provides a source parser for *.ipynb files
-    "recommonmark", #A markdown parser for docutils --- should be substitued with MySt Markdown
-    "sphinx_design",  #For creating cards, grid layout, drop-downs, tabs
-    "sphinxext.opengraph", #to add Open Graph metadata
-    "sphinx_copybutton", #Add a "copy" button to code blocks
+    "sphinx.ext.viewcode",  # Add links to highlighted source code
+    "sphinxcontrib.bibtex",  # Allows BibTeX citations to be inserted into documentation
+    "sphinx.ext.intersphinx",  # To reference parts of other Sphinx documentations
+    "nbsphinx",  # Provides a source parser for *.ipynb files
+    "recommonmark",  # A markdown parser for docutils --- should be substitued with MySt Markdown
+    "sphinx_design",  # For creating cards, grid layout, drop-downs, tabs
+    "sphinxext.opengraph",  # to add Open Graph metadata
+    "sphinx_copybutton",  # Add a "copy" button to code blocks
     # "sphinx_codeautolink" #Automatic links from code examples to reference documentation --- it does not work properly at the moment
 ]
 # Add any paths that contain templates here, relative to this directory.
@@ -129,9 +129,9 @@
     "show_navbar_depth": 1,
     "use_download_button": True,
     # "extra_navbar": "<p>Your HTML</p>",
-    #sidebar properties below
+    # sidebar properties below
     "toc_title": "Content",
-    "show_toc_level": 3
+    "show_toc_level": 3,
 }
 
 # Add any paths that contain custom static files (such as style sheets) here,
@@ -139,16 +139,10 @@
 # so a file named "default.css" will overwrite the builtin "default.css".
 html_static_path = ["_static"]
 html_css_files = [
-<<<<<<< HEAD
     "https://cdnjs.cloudflare.com/ajax/libs/font-awesome/4.7.0/css/font-awesome.min.css",
     "https://fonts.googleapis.com/css2?family=RocknRoll+One&display=swap",
+    "my-style.css",
 ]
-=======
-    "https://cdnjs.cloudflare.com/ajax/libs/font-awesome/4.7.0/css/font-awesome.min.css", 
-    "https://fonts.googleapis.com/css2?family=RocknRoll+One&display=swap",
-    "my-style.css"
-    ]
->>>>>>> 960d87cb
 
 # panels_add_fontawesome_latex = True
 
