

<!DOCTYPE html>
<!--[if IE 8]><html class="no-js lt-ie9" lang="en" > <![endif]-->
<!--[if gt IE 8]><!--> <html class="no-js" lang="en" > <!--<![endif]-->
<head>
  <meta charset="utf-8">
  
  <meta name="viewport" content="width=device-width, initial-scale=1.0">
  
  <title>Quickstart &mdash; sarkas  documentation</title>
  

  
  
  
  

  
  <script type="text/javascript" src="_static/js/modernizr.min.js"></script>
  
    
      <script type="text/javascript" id="documentation_options" data-url_root="./" src="_static/documentation_options.js"></script>
        <script src="_static/jquery.js"></script>
        <script src="_static/underscore.js"></script>
        <script src="_static/doctools.js"></script>
        <script src="_static/language_data.js"></script>
        <script async="async" src="https://cdnjs.cloudflare.com/ajax/libs/mathjax/2.7.5/latest.js?config=TeX-AMS-MML_HTMLorMML"></script>
    
    <script type="text/javascript" src="_static/js/theme.js"></script>

    

  
  <link rel="stylesheet" href="_static/css/theme.css" type="text/css" />
  <link rel="stylesheet" href="_static/pygments.css" type="text/css" />
    <link rel="index" title="Index" href="genindex.html" />
    <link rel="search" title="Search" href="search.html" />
    <link rel="next" title="src" href="modules.html" />
    <link rel="prev" title="Installation" href="installation.html" /> 
</head>

<body class="wy-body-for-nav">

   
  <div class="wy-grid-for-nav">
    
    <nav data-toggle="wy-nav-shift" class="wy-nav-side">
      <div class="wy-side-scroll">
        <div class="wy-side-nav-search" >
          

          
            <a href="index.html" class="icon icon-home"> sarkas
          

          
          </a>

          
            
            
          

          
<div role="search">
  <form id="rtd-search-form" class="wy-form" action="search.html" method="get">
    <input type="text" name="q" placeholder="Search docs" />
    <input type="hidden" name="check_keywords" value="yes" />
    <input type="hidden" name="area" value="default" />
  </form>
</div>

          
        </div>

        <div class="wy-menu wy-menu-vertical" data-spy="affix" role="navigation" aria-label="main navigation">
          
            
            
              
            
            
              <p class="caption"><span class="caption-text">Getting Started:</span></p>
<ul class="current">
<li class="toctree-l1"><a class="reference internal" href="installation.html">Installation</a></li>
<li class="toctree-l1 current"><a class="current reference internal" href="#">Quickstart</a><ul>
<li class="toctree-l2"><a class="reference internal" href="#running-sarkas">Running Sarkas</a><ul>
<li class="toctree-l3"><a class="reference internal" href="#input-file">Input file</a></li>
</ul>
</li>
</ul>
</li>
</ul>
<p class="caption"><span class="caption-text">Source Code:</span></p>
<ul>
<li class="toctree-l1"><a class="reference internal" href="modules.html">src</a></li>
</ul>
<p class="caption"><span class="caption-text">Theoretical Background:</span></p>
<ul>
<li class="toctree-l1"><a class="reference internal" href="potentials.html">Potentials</a></li>
<li class="toctree-l1"><a class="reference internal" href="thermostats.html">Thermostats</a></li>
</ul>

            
          
        </div>
      </div>
    </nav>

    <section data-toggle="wy-nav-shift" class="wy-nav-content-wrap">

      
      <nav class="wy-nav-top" aria-label="top navigation">
        
          <i data-toggle="wy-nav-top" class="fa fa-bars"></i>
          <a href="index.html">sarkas</a>
        
      </nav>


      <div class="wy-nav-content">
        
        <div class="rst-content">
        
          















<div role="navigation" aria-label="breadcrumbs navigation">

  <ul class="wy-breadcrumbs">
    
      <li><a href="index.html">Docs</a> &raquo;</li>
        
      <li>Quickstart</li>
    
    
      <li class="wy-breadcrumbs-aside">
        
            
            <a href="_sources/quickstart.rst.txt" rel="nofollow"> View page source</a>
          
        
      </li>
    
  </ul>

  
  <hr/>
</div>
          <div role="main" class="document" itemscope="itemscope" itemtype="http://schema.org/Article">
           <div itemprop="articleBody">
            
  <div class="section" id="quickstart">
<h1>Quickstart<a class="headerlink" href="#quickstart" title="Permalink to this headline">¶</a></h1>
<<<<<<< HEAD
<p>Once installation is complete you can start running Sarkas.
In the following we will run a quick example.
Sarkas, like any other code, requires an input file containing all the simulation’s parameters.
Examples of input files can be found in the <cite>example</cite> folder.
More information on the input files can be found below <a class="reference internal" href="#inputfile">inputfile</a></p>
=======
<p>Before you can begin working with Sarkas, you will need to have python3 installed. A useful python
distribution that has many of the necessary packages for Sarkas is Anaconda which can be downloaded <a class="reference external" href="https://www.anaconda.com">here</a>.</p>
<div class="section" id="obtaining-sarkas">
<h2>Obtaining Sarkas<a class="headerlink" href="#obtaining-sarkas" title="Permalink to this headline">¶</a></h2>
<p>Sarkas is undergoing heavy development but the most recent version can be found on <a class="reference external" href="https://github.com/murillo-group/sarkas-repo">GitHub</a>, which
can then be cloned.</p>
<div class="section" id="preliminary-packages">
<h3>Preliminary Packages<a class="headerlink" href="#preliminary-packages" title="Permalink to this headline">¶</a></h3>
<p>If you already have a version of python3 installed, you may still need to download additional packages
such as <a class="reference external" href="https://pypi.org/project/pyFFTW/">pyfftw</a>, <a class="reference external" href="https://pypi.org/project/fdint/">fdint</a>, and <a class="reference external" href="https://numba.pydata.org">numba</a>. If you have the most recent version of Anaconda installed,
you should already have numba, installed. If you have the python package manager <a class="reference external" href="https://pip.pypa.io/en/stable/">pip</a> installed,
you can install these packages, by simply opening a terminal and running the following commands:</p>
<p>To install pyfftw</p>
<div class="highlight-bash notranslate"><div class="highlight"><pre><span></span>$ conda install -c conda-forge pyfftw
</pre></div>
</div>
<p>To install numba</p>
<div class="highlight-bash notranslate"><div class="highlight"><pre><span></span>$ pip install numba
</pre></div>
</div>
<p>To install fdint</p>
<div class="highlight-bash notranslate"><div class="highlight"><pre><span></span>$ pip install fdint
</pre></div>
</div>
</div>
</div>
<div class="section" id="using-sarkas">
<h2>Using Sarkas<a class="headerlink" href="#using-sarkas" title="Permalink to this headline">¶</a></h2>
<div class="section" id="input-file">
<h3>Input file<a class="headerlink" href="#input-file" title="Permalink to this headline">¶</a></h3>
<p>This file is responsible for specifying the simulation’s parameters such as the number of particles, number of timesteps, and initialization. Examples of input files can be found in the examples folder. There are several examples aimed at demonstrating the various capabilities of Sarkas. The names of each example file indicate the interacting potential used, the number of species, the system of units, and the force calculation algorithm, and whether the system is magnetized or not. In the following we will describe one of the example files.</p>
</div>
</div>
>>>>>>> d590294e
<div class="section" id="running-sarkas">
<h2>Running Sarkas<a class="headerlink" href="#running-sarkas" title="Permalink to this headline">¶</a></h2>
<p>Once you have created your input file, say <cite>yukawa_mks.yaml</cite>, you can run Sarkas by simply typing the command
(in the sarkas directory)</p>
<div class="admonition warning">
<p class="admonition-title">Warning</p>
<p>This will change once the Jupyter GUI is ready.</p>
</div>
<div class="highlight-bash notranslate"><div class="highlight"><pre><span></span>$ python3 src/Sarkas.py examples/yukawa_mks.yaml
</pre></div>
</div>
<p>Depending on the option <cite>Control: verbose</cite> in the input file, information about the state of the simulations are printed to screen.
In this example case <cite>Control: verbose: yes</cite>.</p>
<p>Simulation’s data is stored in the folder given in <cite>Control:output_dir:</cite> option of the input file.
In this example case <cite>Control:output_dir:YOCP_mks_pp</cite>. In this folder you can find a
log file, containing simulations’ parameters, physical constants, and run times; a series of checkpoint files
containing particles’ data needed for restarting the simulation; a file containing the radial distribution function,
and a plot of the radial distribution function saved as a <cite>.png</cite>.</p>
<div class="section" id="input-file">
<span id="inputfile"></span><h3>Input file<a class="headerlink" href="#input-file" title="Permalink to this headline">¶</a></h3>
<p>Let us open <cite>ybim_mks_p3m_mag.yaml</cite> file in a text editor. This file contains parameters for a simulation of a Carbon-Oxygen mixture interacting via a Yukawa potential and under the influence of a constant Magnetic field. The first thing to notice is that there are eight sections each of which contains a set of parameters. Each section corresponds to a subclass of the <cite>Params</cite> class. The order is relatively important since some section parameters might depend on a previous section. For example: the Magnetized section must come after the Integrator section since the option electrostatic_thermalization, if chosen to be True, it modifies the integrator type. Below we present a description of what each keyword is used for in Sarkas. More information on .yaml files can be found here: <cite>https://learn.getgrav.org/16/advanced/yaml</cite>.</p>
<table class="colwidths-auto docutils align-default" id="id1">
<caption><span class="caption-text">Table for “Particles - species” section key and value pairs in the input file</span><a class="headerlink" href="#id1" title="Permalink to this table">¶</a></caption>
<thead>
<tr class="row-odd"><th class="head"><p>Key</p></th>
<th class="head"><p>Value Data Type</p></th>
<th class="head"><p>Description</p></th>
</tr>
</thead>
<tbody>
<tr class="row-even"><td><p>name</p></td>
<td><p>string</p></td>
<td><p>Name for particle species (e.g. ion1, C, etc.).</p></td>
</tr>
<tr class="row-odd"><td><p>number_density</p></td>
<td><p>float</p></td>
<td><p>Number density of species.</p></td>
</tr>
<tr class="row-even"><td><p>mass</p></td>
<td><p>float</p></td>
<td><p>Mass of each particle of species.</p></td>
</tr>
<tr class="row-odd"><td><p>num</p></td>
<td><p>int</p></td>
<td><p>Number of simulation particles for desired species.</p></td>
</tr>
<tr class="row-even"><td><p>Z</p></td>
<td><p>float</p></td>
<td><p>Charge number of species.</p></td>
</tr>
<tr class="row-odd"><td><p>A</p></td>
<td><p>float</p></td>
<td><p>Atomic mass. Note that if the keyword <cite>mass</cite> is present <cite>A</cite> would not be used for calculating the mass of each particle.</p></td>
</tr>
<tr class="row-even"><td><p>temperature</p></td>
<td><p>float</p></td>
<td><p>Desired temperature of the system.</p></td>
</tr>
</tbody>
</table>
<table class="colwidths-auto docutils align-default" id="id2">
<caption><span class="caption-text">Table for “Particles - load” section key and value pairs in the input file</span><a class="headerlink" href="#id2" title="Permalink to this table">¶</a></caption>
<thead>
<tr class="row-odd"><th class="head"><p>key</p></th>
<th class="head"><p>Value Data Type</p></th>
<th class="head"><p>Description</p></th>
</tr>
</thead>
<tbody>
<tr class="row-even"><td><p>method</p></td>
<td><p>string</p></td>
<td><p>Particle position initialization schemes. Options are ‘random_reject, random_no_reject, restart’</p></td>
</tr>
<tr class="row-odd"><td><p>rand_seed</p></td>
<td><p>int</p></td>
<td><p>Random seed for random_reject and lattice initialization schemes</p></td>
</tr>
<tr class="row-even"><td><p>r_reject</p></td>
<td><p>float</p></td>
<td><p>Rejection radius for ‘random_reject’ and ‘halton’ initilization schemes. (e.g, 0.1, 1e-2, 1, etc.)</p></td>
</tr>
<tr class="row-odd"><td><p>perturb</p></td>
<td><p>float</p></td>
<td><p>Perturbation for particle at lattice point for ‘lattice’ initialization scheme. Must be between 0 and 1.</p></td>
</tr>
<tr class="row-even"><td><p>halton_bases</p></td>
<td><p>python list</p></td>
<td><p>List of 3 numbers to be used as the ‘bases’ for the ‘halton_reject’ initialization scheme.</p></td>
</tr>
<tr class="row-odd"><td><p>restart_step</p></td>
<td><p>int</p></td>
<td><p>Step number from which to restart the simulation</p></td>
</tr>
</tbody>
</table>
<table class="colwidths-auto docutils align-default" id="id3">
<caption><span class="caption-text">Table for “Potential” section key and value pairs in the input file</span><a class="headerlink" href="#id3" title="Permalink to this table">¶</a></caption>
<thead>
<tr class="row-odd"><th class="head"><p>Key</p></th>
<th class="head"><p>Value Data Type</p></th>
<th class="head"><p>Description</p></th>
</tr>
</thead>
<tbody>
<tr class="row-even"><td><p>type</p></td>
<td><p>string</p></td>
<td><p>Name of desired potential. See &lt;link to potentials page&gt; for a list of supported potentials.</p></td>
</tr>
<tr class="row-odd"><td><p>method</p></td>
<td><p>string</p></td>
<td><p>Specify algorithm used (P3M or PP). See &lt;link to algorithms page&gt; for a list of supported algorithms.</p></td>
</tr>
<tr class="row-even"><td><p>rc</p></td>
<td><p>float</p></td>
<td><p>Short-range Potential cutoff radius. Contributions to force beyond this distance are ignored.</p></td>
</tr>
</tbody>
</table>
<table class="colwidths-auto docutils align-default" id="id4">
<caption><span class="caption-text">Table for “P3M” section key and value pairs in the input file</span><a class="headerlink" href="#id4" title="Permalink to this table">¶</a></caption>
<thead>
<tr class="row-odd"><th class="head"><p>Key</p></th>
<th class="head"><p>Value Data Type</p></th>
<th class="head"><p>Description</p></th>
</tr>
</thead>
<tbody>
<tr class="row-even"><td><p>MGrid</p></td>
<td><p>Int Array</p></td>
<td><p>Number of mesh points in each of the cartesian direction [x,y,z]</p></td>
</tr>
<tr class="row-odd"><td><p>aliases</p></td>
<td><p>int array</p></td>
<td><p>Number of aliases to sum over</p></td>
</tr>
<tr class="row-even"><td><p>cao</p></td>
<td><p>int</p></td>
<td><p>Charge order parameter aka order of the B-Spline charge approximation</p></td>
</tr>
<tr class="row-odd"><td><p>alpha_ewald</p></td>
<td><p>float</p></td>
<td><p>Alpha parameter for Ewald decomposition See &lt;link to P3M page&gt; for more information</p></td>
</tr>
</tbody>
</table>
<table class="colwidths-auto docutils align-default" id="id5">
<caption><span class="caption-text">Table for “Integrator” section key and value pairs in the input file</span><a class="headerlink" href="#id5" title="Permalink to this table">¶</a></caption>
<thead>
<tr class="row-odd"><th class="head"><p>Key</p></th>
<th class="head"><p>Value Data Type</p></th>
<th class="head"><p>Description</p></th>
</tr>
</thead>
<tbody>
<tr class="row-even"><td><p>type</p></td>
<td><p>string</p></td>
<td><p>Type of integrator to be used</p></td>
</tr>
</tbody>
</table>
<table class="colwidths-auto docutils align-default" id="id6">
<caption><span class="caption-text">Table for “Magnetized” section key and value pairs in the input file</span><a class="headerlink" href="#id6" title="Permalink to this table">¶</a></caption>
<thead>
<tr class="row-odd"><th class="head"><p>Key</p></th>
<th class="head"><p>:Value Data Type”</p></th>
<th class="head"><p>Description</p></th>
</tr>
</thead>
<tbody>
<tr class="row-even"><td><p>B_Gauss</p></td>
<td><p>float</p></td>
<td><p>Magnitude of the magnetic field in Gauss units</p></td>
</tr>
<tr class="row-odd"><td><p>B_Tesla</p></td>
<td><p>float</p></td>
<td><p>Magnitude of the magnetic field in Tesla units</p></td>
</tr>
<tr class="row-even"><td><p>electrostatic_thermalization</p></td>
<td><p>int</p></td>
<td><p>Flag for magnetic thermalization. If 1 (True) the system will be first thermalized without magnetic field and then thermalized again with the magnetic field</p></td>
</tr>
<tr class="row-odd"><td><p>Neq_mag</p></td>
<td><p>int</p></td>
<td><p>Number of thermalization steps with a constant magnetic field</p></td>
</tr>
</tbody>
</table>
<table class="colwidths-auto docutils align-default" id="id7">
<caption><span class="caption-text">Table for “Thermostat” section key and value pairs in the input.yaml file</span><a class="headerlink" href="#id7" title="Permalink to this table">¶</a></caption>
<thead>
<tr class="row-odd"><th class="head"><p>Key</p></th>
<th class="head"><p>Value Data Type</p></th>
<th class="head"><p>Description</p></th>
</tr>
</thead>
<tbody>
<tr class="row-even"><td><p>type</p></td>
<td><p>string</p></td>
<td><p>Name of desired thermostat to be used during equilibration phase. See &lt;link to initilization/equlibration page&gt; for a list of supported thermostats</p></td>
</tr>
<tr class="row-odd"><td><p>tau</p></td>
<td><p>float</p></td>
<td><p>Berendsen parameter. It should be a positive number greater than zero. See &lt;link to Berendesen page&gt; for more information</p></td>
</tr>
<tr class="row-even"><td><p>timestep</p></td>
<td><p>int</p></td>
<td><p>Number of timesteps to wait before turning on the Berendsen thermostat. It should be less than the Neq</p></td>
</tr>
</tbody>
</table>
<table class="colwidths-auto docutils align-default" id="id8">
<caption><span class="caption-text">Table for “Langevin” section key and value pairs in the input.yaml file</span><a class="headerlink" href="#id8" title="Permalink to this table">¶</a></caption>
<thead>
<tr class="row-odd"><th class="head"><p>Key</p></th>
<th class="head"><p>Value Data Type</p></th>
<th class="head"><p>Description</p></th>
</tr>
</thead>
<tbody>
<tr class="row-even"><td><p>type</p></td>
<td><p>string</p></td>
<td><p>Name of desired Langevin model to be used.</p></td>
</tr>
<tr class="row-odd"><td><p>gamma</p></td>
<td><p>float</p></td>
<td><p>Magnitude of Langevin ‘kick’</p></td>
</tr>
</tbody>
</table>
<table class="colwidths-auto docutils align-default" id="id9">
<caption><span class="caption-text">Table for “Control” section key and value pairs in the input.yaml file</span><a class="headerlink" href="#id9" title="Permalink to this table">¶</a></caption>
<thead>
<tr class="row-odd"><th class="head"><p>Key</p></th>
<th class="head"><p>Value Data Type</p></th>
<th class="head"><p>Description</p></th>
</tr>
</thead>
<tbody>
<tr class="row-even"><td><p>units</p></td>
<td><p>string</p></td>
<td><p>Unit system to use. ‘cgs’ or ‘mks’</p></td>
</tr>
<tr class="row-odd"><td><p>dt</p></td>
<td><p>float</p></td>
<td><p>Size of timestep used in both equilibration and production phases (e.g. 0.1)</p></td>
</tr>
<tr class="row-even"><td><p>Neq</p></td>
<td><p>int</p></td>
<td><p>Number of equilibration steps (e.g. 1000)</p></td>
</tr>
<tr class="row-odd"><td><p>Nsteps</p></td>
<td><p>int</p></td>
<td><p>Number of production steps (e.g. 5000)</p></td>
</tr>
<tr class="row-even"><td><p>BC</p></td>
<td><p>string</p></td>
<td><p>Type of boundary conditions on all edges of simulation cell. Currently, ‘periodic’ is only supported boundary condition</p></td>
</tr>
<tr class="row-odd"><td><p>writexyz</p></td>
<td><p>string</p></td>
<td><p>Determines if .xyz file, following the ‘xyz’ formatting standards, will be generated during the extent of the simulation. Options are: ‘yes or no’</p></td>
</tr>
<tr class="row-even"><td><p>dump_step</p></td>
<td><p>int</p></td>
<td><p>Number of steps between saving particle data</p></td>
</tr>
<tr class="row-odd"><td><p>random_seed</p></td>
<td><p>int</p></td>
<td><p>Seed of random number generator</p></td>
</tr>
<tr class="row-even"><td><p>verbose</p></td>
<td><p>string</p></td>
<td><p>Flag for printing simulation information to screen. Options are ‘yes’ or ‘no’</p></td>
</tr>
<tr class="row-odd"><td><p>output_dir</p></td>
<td><p>string</p></td>
<td><p>Directory where to store checkpoint files for restart and post processing.</p></td>
</tr>
<tr class="row-even"><td><p>fname_app</p></td>
<td><p>string</p></td>
<td><p>Appendix to filenames. Default = output_dir</p></td>
</tr>
</tbody>
</table>
<ul class="simple">
<li><p>lattice: Places particle down in a simple cubic lattice with a random perturbation. Note that <cite>Num</cite> must be a perfect cube if using this method.</p></li>
<li><p>random_reject: Places particles down by sampling a uniform distribution and uses a rejection radius to avoid placing particles too close together.</p></li>
<li><p>halton_reject: Places particles down according to a Halton sequence for a choice of bases in addition to using a rejection radius.</p></li>
<li><p>random: The default if no scheme is selected. Places particles down by sampling a uniform distribution. No rejection radius.</p></li>
</ul>
</div>
</div>
</div>


           </div>
           
          </div>
          <footer>
  
    <div class="rst-footer-buttons" role="navigation" aria-label="footer navigation">
      
        <a href="modules.html" class="btn btn-neutral float-right" title="src" accesskey="n" rel="next">Next <span class="fa fa-arrow-circle-right"></span></a>
      
      
        <a href="installation.html" class="btn btn-neutral float-left" title="Installation" accesskey="p" rel="prev"><span class="fa fa-arrow-circle-left"></span> Previous</a>
      
    </div>
  

  <hr/>

  <div role="contentinfo">
    <p>
        &copy; Copyright 2020, MurilloGroup
      <span class="lastupdated">
        Last updated on May, 11, 2020.
      </span>

    </p>
  </div>
  Built with <a href="http://sphinx-doc.org/">Sphinx</a> using a <a href="https://github.com/rtfd/sphinx_rtd_theme">theme</a> provided by <a href="https://readthedocs.org">Read the Docs</a>. 

</footer>

        </div>
      </div>

    </section>

  </div>
  


  <script type="text/javascript">
      jQuery(function () {
          SphinxRtdTheme.Navigation.enable(true);
      });
  </script>

  
  
    
    

  <style>
    /* Sidebar header (and topbar for mobile) */
    .wy-side-nav-search, .wy-nav-top {
      background: #18453b;
    }
    /* Sidebar */
    .wy-nav-side {
      background: #535054;
    }
    .wy-menu-vertical p.caption {
	  color: #fff;
	}
	.wy-menu-vertical a {
	  color: #eee;
	}
	.wy-menu-vertical a:hover {
    background-color: #18453b;
  }
/*  .wy-nav-content {
    max-width: 900px !important;
  }*/
}
  </style>


</body>
</html><|MERGE_RESOLUTION|>--- conflicted
+++ resolved
@@ -166,47 +166,12 @@
             
   <div class="section" id="quickstart">
 <h1>Quickstart<a class="headerlink" href="#quickstart" title="Permalink to this headline">¶</a></h1>
-<<<<<<< HEAD
+
 <p>Once installation is complete you can start running Sarkas.
 In the following we will run a quick example.
 Sarkas, like any other code, requires an input file containing all the simulation’s parameters.
 Examples of input files can be found in the <cite>example</cite> folder.
 More information on the input files can be found below <a class="reference internal" href="#inputfile">inputfile</a></p>
-=======
-<p>Before you can begin working with Sarkas, you will need to have python3 installed. A useful python
-distribution that has many of the necessary packages for Sarkas is Anaconda which can be downloaded <a class="reference external" href="https://www.anaconda.com">here</a>.</p>
-<div class="section" id="obtaining-sarkas">
-<h2>Obtaining Sarkas<a class="headerlink" href="#obtaining-sarkas" title="Permalink to this headline">¶</a></h2>
-<p>Sarkas is undergoing heavy development but the most recent version can be found on <a class="reference external" href="https://github.com/murillo-group/sarkas-repo">GitHub</a>, which
-can then be cloned.</p>
-<div class="section" id="preliminary-packages">
-<h3>Preliminary Packages<a class="headerlink" href="#preliminary-packages" title="Permalink to this headline">¶</a></h3>
-<p>If you already have a version of python3 installed, you may still need to download additional packages
-such as <a class="reference external" href="https://pypi.org/project/pyFFTW/">pyfftw</a>, <a class="reference external" href="https://pypi.org/project/fdint/">fdint</a>, and <a class="reference external" href="https://numba.pydata.org">numba</a>. If you have the most recent version of Anaconda installed,
-you should already have numba, installed. If you have the python package manager <a class="reference external" href="https://pip.pypa.io/en/stable/">pip</a> installed,
-you can install these packages, by simply opening a terminal and running the following commands:</p>
-<p>To install pyfftw</p>
-<div class="highlight-bash notranslate"><div class="highlight"><pre><span></span>$ conda install -c conda-forge pyfftw
-</pre></div>
-</div>
-<p>To install numba</p>
-<div class="highlight-bash notranslate"><div class="highlight"><pre><span></span>$ pip install numba
-</pre></div>
-</div>
-<p>To install fdint</p>
-<div class="highlight-bash notranslate"><div class="highlight"><pre><span></span>$ pip install fdint
-</pre></div>
-</div>
-</div>
-</div>
-<div class="section" id="using-sarkas">
-<h2>Using Sarkas<a class="headerlink" href="#using-sarkas" title="Permalink to this headline">¶</a></h2>
-<div class="section" id="input-file">
-<h3>Input file<a class="headerlink" href="#input-file" title="Permalink to this headline">¶</a></h3>
-<p>This file is responsible for specifying the simulation’s parameters such as the number of particles, number of timesteps, and initialization. Examples of input files can be found in the examples folder. There are several examples aimed at demonstrating the various capabilities of Sarkas. The names of each example file indicate the interacting potential used, the number of species, the system of units, and the force calculation algorithm, and whether the system is magnetized or not. In the following we will describe one of the example files.</p>
-</div>
-</div>
->>>>>>> d590294e
 <div class="section" id="running-sarkas">
 <h2>Running Sarkas<a class="headerlink" href="#running-sarkas" title="Permalink to this headline">¶</a></h2>
 <p>Once you have created your input file, say <cite>yukawa_mks.yaml</cite>, you can run Sarkas by simply typing the command
