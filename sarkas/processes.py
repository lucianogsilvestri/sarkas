--- conflicted
+++ resolved
@@ -1477,12 +1477,9 @@
                 self.potential.pppm_cao = cao * array([1, 1, 1], dtype=int)
 
                 # Update the potential matrix since alpha has changed
-<<<<<<< HEAD
-=======
                 # if self.potential.type == "qsp":
                 #     self.potential.pot_update_params(self.potential, self.species)
                 # else:
->>>>>>> 873c85a5
                 self.potential.pot_update_params(self.potential, self.species)
                 # The Green's function depends on alpha, Mesh and cao. It also updates the pppm_pm_err
                 green_time = self.green_function_timer()
