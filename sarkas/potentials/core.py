--- conflicted
+++ resolved
@@ -3,19 +3,11 @@
 """
 from warnings import warn
 import numpy as np
-<<<<<<< HEAD
-import fdint
-from ..utilities.exceptions import AlgorithmWarning
-from ..potentials.force_pm import force_optimized_green_function as gf_opt
-from ..potentials import force_pm, force_pp
-
-=======
 
 from sarkas.utilities.exceptions import AlgorithmWarning
 from sarkas.potentials.force_pm import force_optimized_green_function as gf_opt
 from sarkas.potentials import force_pm, force_pp
 from sarkas.utilities.maths import inverse_fd_half, fd_integral
->>>>>>> 46352462
 
 class Potential:
     """
@@ -103,15 +95,6 @@
 
     kz_v : array
         Array of :math:`k_z` values.
-
-    screening_length_type : str
-        Choice of how to calculate the screening length for short range potentials.
-
-    screening_length : float
-        Screening length of the short range potential.
-
-    screening_length_choices : list
-        Calculation choices of the screening length.
 
     """
 
@@ -130,9 +113,6 @@
         self.total_net_charge = 0.0
         self.pppm_on = False
         self.a_rs = 0.0
-        self.screening_length_type = None
-        self.screening_length = None
-        self.screening_length_choices = ["Thomas-Fermi", "Debye-Huckel", "Custom"]
 
     def __repr__(self):
         sortedDict = dict(sorted(self.__dict__.items(), key=lambda x: x[0].lower()))
